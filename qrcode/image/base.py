import abc

class BaseImage:
    """
    Base QRCode image output class.
    """
    kind = None
    allowed_kinds = None
    needs_context = False
    needs_processing = False
    
    def __init__(self, border, width, box_size, *args, **kwargs):
        self.border = border
        self.width = width
        self.box_size = box_size
        self.pixel_size = (self.width + self.border*2) * self.box_size
        self._img = self.new_image(**kwargs)

    @abc.abstractmethod
    def drawrect(self, row, col):
        """
        Draw a single rectangle of the QR code.
        """

<<<<<<< HEAD
    def drawrect_context(self, row, col, active, context):
        """
        Draw a single rectangle of the QR code given the surrounding context
        """
        raise NotImplementedError("BaseImage.drawrect_context")

    def process(self):
        """
        Processes QR code after completion
        """
        raise NotImplementedError("BaseImage.drawimage")

=======
    @abc.abstractmethod
>>>>>>> 52d50438
    def save(self, stream, kind=None):
        """
        Save the image file.
        """

    def pixel_box(self, row, col):
        """
        A helper method for pixel-based image generators that specifies the
        four pixel coordinates for a single rect.
        """
        x = (col + self.border) * self.box_size
        y = (row + self.border) * self.box_size
        return [(x, y), (x + self.box_size - 1, y + self.box_size - 1)]

    @abc.abstractmethod
    def new_image(self, **kwargs):
        """
        Build the image class. Subclasses should return the class created.
        """

    def get_image(self, **kwargs):
        """
        Return the image class for further processing.
        """
        return self._img

    def check_kind(self, kind, transform=None):
        """
        Get the image type.
        """
        if kind is None:
            kind = self.kind
        allowed = not self.allowed_kinds or kind in self.allowed_kinds
        if transform:
            kind = transform(kind)
            if not allowed:
                allowed = kind in self.allowed_kinds
        if not allowed:
            raise ValueError(
                f"Cannot set {type(self).__name__} type to {kind}")
        return kind<|MERGE_RESOLUTION|>--- conflicted
+++ resolved
@@ -8,7 +8,7 @@
     allowed_kinds = None
     needs_context = False
     needs_processing = False
-    
+
     def __init__(self, border, width, box_size, *args, **kwargs):
         self.border = border
         self.width = width
@@ -22,7 +22,6 @@
         Draw a single rectangle of the QR code.
         """
 
-<<<<<<< HEAD
     def drawrect_context(self, row, col, active, context):
         """
         Draw a single rectangle of the QR code given the surrounding context
@@ -35,9 +34,7 @@
         """
         raise NotImplementedError("BaseImage.drawimage")
 
-=======
     @abc.abstractmethod
->>>>>>> 52d50438
     def save(self, stream, kind=None):
         """
         Save the image file.
